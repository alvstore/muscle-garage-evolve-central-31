--- conflicted
+++ resolved
@@ -5,11 +5,7 @@
 import { Label } from '@/components/ui/label';
 import { Input } from '@/components/ui/input';
 import { Select, SelectContent, SelectItem, SelectTrigger, SelectValue } from '@/components/ui/select';
-<<<<<<< HEAD
-import { useMembershipPlans } from '@/hooks/use-membership-operations';
-=======
 import { useMembership } from '@/hooks/use-membership'; // Corrected import
->>>>>>> 331e2a07
 import { toast } from 'sonner';
 import { DatePicker } from '@/components/ui/date-picker';
 import { Textarea } from '@/components/ui/textarea';
@@ -34,15 +30,14 @@
   const [additionalDetail, setAdditionalDetail] = useState('');
   const [paymentMethod, setPaymentMethod] = useState('cash');
   const [paymentAmount, setPaymentAmount] = useState<string>('0');
-  const { data: membershipPlansData } = useMembershipPlans();
-  const membershipPlans = (membershipPlansData || []) as Array<{ id: string; name: string; price: number; duration_days: number }>;
+  const { memberships, isLoading } = useMembership();
   
   // Handle membership selection change
   const handleMembershipChange = (value: string) => {
     setMembershipId(value);
     
     // Find selected membership
-    const selectedMembership = membershipPlans?.find((m) => m.id === value);
+    const selectedMembership = memberships?.find(m => m.id === value);
     
     if (selectedMembership) {
       // Set payment amount to membership price
@@ -140,10 +135,10 @@
                     <SelectValue placeholder="Select membership plan" />
                   </SelectTrigger>
                   <SelectContent>
-                    {!membershipPlans ? (
+                    {isLoading ? (
                       <SelectItem value="loading" disabled>Loading...</SelectItem>
                     ) : (
-                      membershipPlans.map((plan: any) => (
+                      memberships?.map(plan => (
                         <SelectItem key={plan.id} value={plan.id}>
                           {plan.name} - {plan.price}
                         </SelectItem>
